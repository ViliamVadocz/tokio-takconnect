mod communication;
pub mod data_types;

use communication::*;
use data_types::*;

use std::{
    collections::{HashMap, HashSet, VecDeque},
    error::Error,
    sync::Arc,
    time::{Duration, Instant},
};

use futures::{SinkExt, StreamExt};

use parking_lot::Mutex;
use tokio::{
    join, select, spawn,
    sync::mpsc::{unbounded_channel, UnboundedReceiver, UnboundedSender},
    time::interval,
};
use tokio_tungstenite::connect_async;

use rand::{distributions::Uniform, prelude::StdRng, Rng, SeedableRng};

#[allow(unused_imports)]
use log::{debug, error, info, trace, warn};

pub async fn connect_guest() -> Result<Client, Box<dyn Error>> {
    let token = StdRng::from_entropy()
        .sample_iter(Uniform::from(b'a'..=b'z'))
        .take(20)
        .map(char::from)
        .collect::<String>();

    connect("Guest".into(), token).await
}

pub async fn connect_as(username: String, password: String) -> Result<Client, Box<dyn Error>> {
    connect(username, password).await
}

async fn connect(id: String, token: String) -> Result<Client, Box<dyn Error>> {
    internal_connect(id, token, "unknown", true, Duration::from_millis(30_000)).await
}

async fn internal_connect(
    pseudo_username: String,
    password: String,
    client_name: &str,
    append_lib_name: bool,
    ping_interval: Duration,
) -> Result<Client, Box<dyn Error>> {
    let (tx, mut rx) = unbounded_channel::<SentRequest>();
    let (start_tx, start_rx) = unbounded_channel();

    let data = Arc::new(ClientData::default());

    {
        info!("Establishing WebSocket Secure connnection to Playtak server");
        let mut stream = connect_async("wss://playtak.com/ws")
            .await
            .unwrap()
            .0
            .split();

        let queue = Arc::new(Mutex::new(VecDeque::<SentRequest>::new()));
        {
            let queue = queue.clone();
            spawn(async move {
                let mut interval = interval(ping_interval);
                loop {
                    let request;
                    select! {
                        maybe_request = rx.recv() => {
                            if let Some(sent_request) = maybe_request {
                                request = sent_request;
                            } else {
                                break;
                            }
                        }
                        time = interval.tick() => {
                            let (r, rx) = Request::Ping.package();
                            request = r;
                            spawn(async move {
                                if rx.await.is_err() {
                                    warn!("Ping failed");
                                } else {
                                    debug!("Ping: {}ms", time.elapsed().as_millis());
                                }
                            });
                        }
                    };

                    let s = request.0.to_string();
                    debug!("Sending \"{s}\"");
                    {
                        let mut queue = queue.lock();
                        let backlog = queue.len();
                        if backlog != 0 {
                            debug!("Sending a command while awaiting response(s) to {backlog} previous command(s)");
                        }
                        queue.push_back(request);
                    }
                    stream.0.send(s.into()).await.unwrap();
                }

                debug!("Closing Playtak connection");
                stream.0.close().await.unwrap();
            });
        }

        let data = data.clone();
        spawn(async move {
            let mut active_games: HashMap<
                u32,
                (UnboundedSender<Update>, Arc<Mutex<ActiveGameData>>),
            > = Default::default();

            let mut username = None;

            while let Some(Ok(text)) = stream.1.next().await {
                let is_me = |seeker: &String| seeker == username.as_ref().unwrap();

                let text = text.to_text().unwrap().strip_suffix(|_| true).unwrap();
                let mut message = text.parse().unwrap();

                {
                    let mut queue = queue.lock();
                    if !queue.is_empty() {
                        let (response, returned) = match message {
                            Message::Ok => (Some(Ok(())), None),
                            Message::NotOk => (Some(Err("Rejected".into())), None),
                            Message::Error(e) => (Some(Err(e.into())), None),
                            Message::LoggedIn(name) => {
                                username = Some(name);
                                (Some(Ok(())), None)
                            }
                            Message::AddSeek(ref seek) if is_me(&seek.owner) => {
                                (Some(Ok(())), Some(message))
                            }
                            // Message::RemoveSeek(id)
                            //     if matches!(request, Request::Seek(_))
                            //         && is_me(&seeks.get(&id).unwrap().seeker) =>
                            // {
                            //     (None, Some(message))
                            // }
                            _ => (None, Some(message)),
                        };

                        if let Some(result) = response {
                            queue.pop_front().unwrap().1.send(result).unwrap();
                        }

                        if let Some(returned_message) = returned {
                            message = returned_message;
                        } else {
                            continue;
                        }
                    }
                }

                match message {
                    Message::Ok | Message::NotOk | Message::LoggedIn(_) => {
                        warn!("Confirmation message \"{text}\" was discarded");
                    }
                    Message::AddSeek(seek) => {
                        debug!("Adding {seek:?}");
                        if !data.seeks.lock().insert(seek) {
                            error!("Seek ID collision detected")
                        }
                    }
                    Message::RemoveSeek(id) => {
                        debug!("Removing seek {id}");
                        if !data.seeks.lock().remove(&id) {
                            error!("Attempted to remove nonexistent seek")
                        }
                    }
                    Message::AddGame(game) => {
                        debug!("Adding {game:?}");
                        if !data.games.lock().insert(game) {
                            error!("Game ID collision detected")
                        }
                    }
                    Message::RemoveGame(id) => {
                        debug!("Removing game {id}");
                        if !data.games.lock().remove(&id) {
                            error!("Attempted to remove nonexistent game")
                        }
                    }
                    Message::StartGame(id) => {
                        let (update_tx, update_rx) = unbounded_channel();
                        let initial_time = data.games.lock().get(&id).unwrap().params.initial_time;
                        let active_game_data = Arc::new(Mutex::new(ActiveGameData {
                            white_remaining: initial_time,
                            black_remaining: initial_time,
                            last_sync: None,
                        }));
                        active_games.insert(id, (update_tx, active_game_data.clone()));
                        start_tx
                            .send((
                                update_rx,
                                active_game_data,
                                data.games.lock().get(&id).unwrap().clone(),
                            ))
                            .unwrap();
                    }
                    Message::SyncClocks(id, white_remaining, black_remaining) => {
                        *active_games.get(&id).unwrap().1.lock() = ActiveGameData {
                            white_remaining,
                            black_remaining,
                            last_sync: Some(Instant::now()),
                        };
                    }
                    Message::Play(id, m) => {
                        active_games
                            .get(&id)
                            .unwrap()
                            .0
                            .send(Update::Played(m))
                            .unwrap();
                    }
                    Message::GameOver(id, result) => {
                        active_games
                            .remove(&id)
                            .unwrap()
                            .0
                            .send(Update::GameEnded(result))
                            .unwrap();
                    }
                    Message::Online(count) => debug!("Online: {count}"),
                    Message::Message(text) => debug!("Ignoring server message \"{text}\""),
                    Message::Error(text) => warn!("Ignoring error message \"{text}\""),
                    Message::Unknown(text) => warn!("Ignoring unknown message \"{text}\""),
                };
            }

            debug!("Connection closed");
        });
    }

    info!(
        "Logging in as {}",
        if pseudo_username == "Guest" {
            "a guest".into()
        } else {
            format!("\"{}\"", pseudo_username)
        }
    );

    let client_name = if append_lib_name {
        format!(
            "{}+{}-{}",
            client_name,
            env!("CARGO_PKG_NAME"),
            env!("CARGO_PKG_VERSION"),
        )
    } else {
        client_name.into()
    };

    let [a, b, c] = [
        Request::Client(client_name),
        Request::Protocol(1),
        Request::Login(pseudo_username, password),
    ]
    .map(|r| r.send(&tx).unwrap());
    let (a, b, c) = join!(a, b, c);

    if a.is_err() {
        warn!("Playtak rejected provided client name");
    }
    if b.is_err() {
        Err("Playtak rejected protocol upgrade to version 1")?;
    }
    if c.is_err() {
        Err("Failed to log in with the provided credentials")?;
    };

    info!("Pinging every {ping_interval:?}");

    info!("Client ready");

    Ok(Client { tx, start_rx, data })
}

#[derive(Debug)]
pub struct Client {
    tx: MasterSender,
    start_rx: UnboundedReceiver<(UnboundedReceiver<Update>, Arc<Mutex<ActiveGameData>>, Game)>,
    data: Arc<ClientData>,
}

impl Client {
    pub async fn seek(&self, seek: SeekParameters) -> Result<(), Box<dyn Error + Send + Sync>> {
        Request::Seek(seek).send(&self.tx)?.await
    }

    pub async fn game(&mut self) -> Result<ActiveGame, Box<dyn Error + Send + Sync>> {
        let (update_rx, data, game) = self.start_rx.recv().await.ok_or(ConnectionClosed)?;
        Ok(ActiveGame {
            tx: self.tx.clone(),
            update_rx,
            data,
            game,
        })
    }
}

#[derive(Debug)]
struct ClientData {
    seeks: Mutex<HashSet<Seek>>,
    games: Mutex<HashSet<Game>>,
}

<<<<<<< HEAD
impl Default for ClientData {
    fn default() -> Self {
        Self {
            seeks: Default::default(),
            games: Default::default(),
        }
    }
=======
#[non_exhaustive]
#[derive(Debug)]
pub enum GameUpdate {
    Played(Move),
    Ended(GameResult),
}

#[derive(Debug, PartialEq, Eq)]
pub struct GameResult(GameResultInner);

#[derive(Debug, PartialEq, Eq)]
enum GameResultInner {
    RoadWhite,
    RoadBlack,
    FlatWhite,
    FlatBlack,
    OtherWhite,
    OtherBlack,
    OtherDecisive,
    Draw,
}

impl FromStr for GameResult {
    type Err = Box<dyn Error>;

    fn from_str(s: &str) -> Result<Self, Self::Err> {
        use GameResultInner::*;
        Ok(Self(match s {
            "R-0" => RoadWhite,
            "0-R" => RoadBlack,
            "F-0" => FlatWhite,
            "0-F" => FlatBlack,
            "1-0" => OtherWhite,
            "0-1" => OtherBlack,
            "1/2-1/2" => Draw,
            _ => Err("malformed game result")?,
        }))
    }
}

#[derive(Debug)]
struct ConnectionClosed;

impl Display for ConnectionClosed {
    fn fmt(&self, f: &mut Formatter<'_>) -> FmtResult {
        "Connection closed".fmt(f)
    }
}

impl Error for ConnectionClosed {}

#[derive(Debug)]
struct ActiveGameData {
    white_remaining: Duration,
    black_remaining: Duration,
    last_sync: Option<Instant>,
}

#[derive(Debug)]
struct Seek {
    id: u32,
    seeker: String,
    params: SeekParameters,
}

impl PartialEq for Seek {
    fn eq(&self, other: &Self) -> bool {
        self.id == other.id
    }
}

impl Eq for Seek {}

impl Hash for Seek {
    fn hash<H: Hasher>(&self, state: &mut H) {
        self.id.hash(state);
    }
}

impl Borrow<u32> for Seek {
    fn borrow(&self) -> &u32 {
        &self.id
    }
}

#[derive(Debug)]
pub struct SeekParameters {
    opponent: Option<String>,
    color: Color,
    params: GameParameters,
}

impl SeekParameters {
    pub fn new(
        opponent: Option<String>,
        color: Color,
        params: GameParameters,
    ) -> Result<Self, Box<dyn Error>> {
        Ok(Self {
            opponent,
            color,
            params,
        })
    }
}

#[derive(Debug)]
struct Game {
    id: u32,
    white: String,
    black: String,
    params: GameParameters,
}

impl PartialEq for Game {
    fn eq(&self, other: &Self) -> bool {
        self.id == other.id
    }
}

impl Eq for Game {}

impl Hash for Game {
    fn hash<H: Hasher>(&self, state: &mut H) {
        self.id.hash(state);
    }
}

impl Borrow<u32> for Game {
    fn borrow(&self) -> &u32 {
        &self.id
    }
}

#[derive(Debug)]
pub struct GameParameters {
    size: u32,
    initial_time: Duration,
    increment: Duration,
    half_komi: i32,
    flat_count: u32,
    cap_count: u32,
    unrated: bool,
    tournament: bool,
}

impl GameParameters {
    pub fn new(
        size: u32,
        initial_time: Duration,
        increment: Duration,
        half_komi: i32,
        flat_count: u32,
        cap_count: u32,
        unrated: bool,
        tournament: bool,
    ) -> Result<Self, Box<dyn Error>> {
        if size > 8
            || size < 3
            || initial_time.subsec_nanos() != 0
            || increment.subsec_nanos() != 0
            || half_komi > 8
            || half_komi < 0
        {
            Err("Game parameters not supported by Playtak".into())
        } else {
            Ok(Self {
                size,
                initial_time,
                increment,
                half_komi,
                flat_count,
                cap_count,
                unrated,
                tournament,
            })
        }
    }
}

#[derive(Debug)]
pub enum Color {
    Any,
    White,
    Black,
}

#[derive(Debug)]
enum Request {
    Client(String),
    Protocol(u32),
    Login(String, String),
    Ping,
    Seek(SeekParameters),
    Play(u32, Move),
}

#[derive(Debug)]
struct SentRequest(Request, Sender<Result<(), Box<dyn Error + Send + Sync>>>);

impl Request {
    fn send(
        self,
        tx: &MasterSender,
    ) -> Result<
        impl Future<Output = Result<(), Box<dyn Error + Send + Sync>>>,
        Box<dyn Error + Send + Sync>,
    > {
        let c = channel();
        tx.send(SentRequest(self, c.0))?;
        Ok(async move { c.1.await? })
    }
}

impl Display for Request {
    fn fmt(&self, f: &mut Formatter<'_>) -> FmtResult {
        match self {
            Self::Client(name) => write!(f, "Client {name}"),
            Self::Protocol(version) => write!(f, "Protocol {version}"),
            Self::Login(name, secret) => write!(f, "Login {name} {secret}"),
            Self::Ping => "PING".fmt(f),
            Self::Seek(seek) => {
                let params = &seek.params;
                write!(
                    f,
                    "Seek {} {} {} {} {} {} {} {} {} ",
                    params.size,
                    params.initial_time.as_secs(),
                    params.increment.as_secs(),
                    match seek.color {
                        Color::Any => 'A',
                        Color::White => 'W',
                        Color::Black => 'B',
                    },
                    params.half_komi,
                    params.flat_count,
                    params.cap_count,
                    if params.unrated { '1' } else { '0' },
                    if params.tournament { '1' } else { '0' },
                )?;
                seek.opponent.iter().try_for_each(|o| o.fmt(f))
            }
            Self::Play(id, m) => {
                let write_square = |f: &mut Formatter, s: Square| {
                    write!(
                        f,
                        "{}{}",
                        (b'A' + s.column()) as char,
                        (b'1' + s.row()) as char
                    )
                };

                let square = m.square();

                write!(f, "Game#{id} ")?;

                match m.kind() {
                    MoveKind::Place(piece) => {
                        "P ".fmt(f)?;
                        write_square(f, square)?;

                        match piece {
                            Piece::Flat => "",
                            Piece::Wall => " W",
                            Piece::Cap => " C",
                        }
                        .fmt(f)
                    }
                    MoveKind::Spread(direction, pattern) => {
                        "M ".fmt(f)?;
                        write_square(f, square)?;

                        ' '.fmt(f)?;
                        write_square(f, square.shift(direction, pattern.count_squares() as i8))?;

                        pattern
                            .drop_counts()
                            .try_for_each(|count| write!(f, " {count}"))
                    }
                }
            }
        }
    }
}

#[derive(Debug, PartialEq, Eq)]
enum Message {
    Ok,
    NotOk,
    LoggedIn(String),
    AddSeek(Seek),
    RemoveSeek(u32),
    AddGame(Game),
    RemoveGame(u32),
    StartGame(u32),
    SyncClocks(u32, Duration, Duration),
    Play(u32, Move),
    GameOver(u32, GameResult),
    Online(u32),
    Message(String),
    Error(String),
    Unknown(String),
}

impl FromStr for Message {
    type Err = Box<dyn Error>;

    fn from_str(s: &str) -> Result<Self, Self::Err> {
        let (command, rest) = s.split_once([' ', '#', ':']).unwrap_or((s, ""));
        let mut tokens = rest.split(' ');
        let mut token = || tokens.next().ok_or("unexpected end of tokens");

        Ok(match command {
            "OK" => Message::Ok,
            "NOK" => Message::NotOk,
            "Seek" => match token()? {
                "new" => Message::AddSeek(Seek {
                    id: token()?.parse()?,
                    seeker: token()?.into(),
                    params: {
                        let size = token()?.parse()?;
                        let initial_time = Duration::from_secs(token()?.parse()?);
                        let increment = Duration::from_secs(token()?.parse()?);
                        SeekParameters {
                            color: match token()? {
                                "A" => Color::Any,
                                "W" => Color::White,
                                "B" => Color::Black,
                                _ => Err("unknown color")?,
                            },
                            params: GameParameters {
                                size,
                                initial_time,
                                increment,
                                half_komi: token()?.parse()?,
                                flat_count: token()?.parse()?,
                                cap_count: token()?.parse()?,
                                unrated: token()? == "1",
                                tournament: token()? == "1",
                            },
                            opponent: match token()? {
                                "" => None,
                                name => Some(name.into()),
                            },
                        }
                    },
                }),
                "remove" => Message::RemoveSeek(token()?.parse()?),
                _ => Err("unexpected \"Seek\" message sub-type")?,
            },
            "GameList" => match token()? {
                "Add" => Message::AddGame(Game {
                    id: token()?.parse()?,
                    white: token()?.into(),
                    black: token()?.into(),
                    params: GameParameters {
                        size: token()?.parse()?,
                        initial_time: Duration::from_secs(token()?.parse()?),
                        increment: Duration::from_secs(token()?.parse()?),
                        half_komi: token()?.parse()?,
                        flat_count: token()?.parse()?,
                        cap_count: token()?.parse()?,
                        unrated: token()? == "1",
                        tournament: token()? == "1",
                    },
                }),
                "Remove" => Message::RemoveGame(token()?.parse()?),
                _ => Err("unexpected \"GameList\" message sub-type")?,
            },
            "Game" => {
                match token()? {
                    "Start" => Message::StartGame(token()?.parse()?),
                    id => {
                        let id = id.parse()?;
                        match token()? {
                            "Timems" => Message::SyncClocks(
                                id,
                                Duration::from_millis(token()?.parse()?),
                                Duration::from_millis(token()?.parse()?),
                            ),
                            "Over" => Message::GameOver(id, token()?.parse()?),
                            "Abandoned." => {
                                Message::GameOver(id, GameResult(GameResultInner::OtherDecisive))
                            }
                            move_type @ ("P" | "M") => {
                                let square = token()?.to_ascii_lowercase().parse()?;
                                Message::Play(
                                    id,
                                    Move::new(
                                        square,
                                        if move_type == "P" {
                                            MoveKind::Place(match tokens.next() {
                                                None => Piece::Flat,
                                                Some("W") => Piece::Wall,
                                                Some("C") => Piece::Cap,
                                                _ => Err("unexpected piece")?,
                                            })
                                        } else {
                                            let target_square: Square =
                                                token()?.to_ascii_lowercase().parse()?;
                                            let direction = match (
                                                target_square.column().cmp(&square.column()),
                                                target_square.row().cmp(&square.row()),
                                            ) {
                                                (Ordering::Less, Ordering::Equal) => Direction::Left,
                                                (Ordering::Greater, Ordering::Equal) => {
                                                    Direction::Right
                                                }
                                                (Ordering::Equal, Ordering::Less) => Direction::Down,
                                                (Ordering::Equal, Ordering::Greater) => Direction::Up,
                                                _ => Err("start and end squares don't form a straight line")?
                                            };
                                            MoveKind::Spread(
                                                direction,
                                                tokens.collect::<String>().parse()?,
                                            )
                                        },
                                    ),
                                )
                            }
                            _ => Message::Unknown(s.into()),
                        }
                    }
                }
            }
            "Online" => Message::Online(token()?.parse()?),
            "Welcome" => Message::LoggedIn(
                rest.strip_suffix(|c| c == '!')
                    .ok_or("missing exclamation mark after username")?
                    .into(),
            ),
            "Welcome!" | "Login" => Message::Message(s.into()),
            "Message" => Message::Message(rest.into()),
            "Error" => Message::Error(rest.into()),
            _ => Message::Unknown(s.into()),
        })
    }
>>>>>>> c521d1a8
}<|MERGE_RESOLUTION|>--- conflicted
+++ resolved
@@ -313,7 +313,6 @@
     games: Mutex<HashSet<Game>>,
 }
 
-<<<<<<< HEAD
 impl Default for ClientData {
     fn default() -> Self {
         Self {
@@ -321,443 +320,4 @@
             games: Default::default(),
         }
     }
-=======
-#[non_exhaustive]
-#[derive(Debug)]
-pub enum GameUpdate {
-    Played(Move),
-    Ended(GameResult),
-}
-
-#[derive(Debug, PartialEq, Eq)]
-pub struct GameResult(GameResultInner);
-
-#[derive(Debug, PartialEq, Eq)]
-enum GameResultInner {
-    RoadWhite,
-    RoadBlack,
-    FlatWhite,
-    FlatBlack,
-    OtherWhite,
-    OtherBlack,
-    OtherDecisive,
-    Draw,
-}
-
-impl FromStr for GameResult {
-    type Err = Box<dyn Error>;
-
-    fn from_str(s: &str) -> Result<Self, Self::Err> {
-        use GameResultInner::*;
-        Ok(Self(match s {
-            "R-0" => RoadWhite,
-            "0-R" => RoadBlack,
-            "F-0" => FlatWhite,
-            "0-F" => FlatBlack,
-            "1-0" => OtherWhite,
-            "0-1" => OtherBlack,
-            "1/2-1/2" => Draw,
-            _ => Err("malformed game result")?,
-        }))
-    }
-}
-
-#[derive(Debug)]
-struct ConnectionClosed;
-
-impl Display for ConnectionClosed {
-    fn fmt(&self, f: &mut Formatter<'_>) -> FmtResult {
-        "Connection closed".fmt(f)
-    }
-}
-
-impl Error for ConnectionClosed {}
-
-#[derive(Debug)]
-struct ActiveGameData {
-    white_remaining: Duration,
-    black_remaining: Duration,
-    last_sync: Option<Instant>,
-}
-
-#[derive(Debug)]
-struct Seek {
-    id: u32,
-    seeker: String,
-    params: SeekParameters,
-}
-
-impl PartialEq for Seek {
-    fn eq(&self, other: &Self) -> bool {
-        self.id == other.id
-    }
-}
-
-impl Eq for Seek {}
-
-impl Hash for Seek {
-    fn hash<H: Hasher>(&self, state: &mut H) {
-        self.id.hash(state);
-    }
-}
-
-impl Borrow<u32> for Seek {
-    fn borrow(&self) -> &u32 {
-        &self.id
-    }
-}
-
-#[derive(Debug)]
-pub struct SeekParameters {
-    opponent: Option<String>,
-    color: Color,
-    params: GameParameters,
-}
-
-impl SeekParameters {
-    pub fn new(
-        opponent: Option<String>,
-        color: Color,
-        params: GameParameters,
-    ) -> Result<Self, Box<dyn Error>> {
-        Ok(Self {
-            opponent,
-            color,
-            params,
-        })
-    }
-}
-
-#[derive(Debug)]
-struct Game {
-    id: u32,
-    white: String,
-    black: String,
-    params: GameParameters,
-}
-
-impl PartialEq for Game {
-    fn eq(&self, other: &Self) -> bool {
-        self.id == other.id
-    }
-}
-
-impl Eq for Game {}
-
-impl Hash for Game {
-    fn hash<H: Hasher>(&self, state: &mut H) {
-        self.id.hash(state);
-    }
-}
-
-impl Borrow<u32> for Game {
-    fn borrow(&self) -> &u32 {
-        &self.id
-    }
-}
-
-#[derive(Debug)]
-pub struct GameParameters {
-    size: u32,
-    initial_time: Duration,
-    increment: Duration,
-    half_komi: i32,
-    flat_count: u32,
-    cap_count: u32,
-    unrated: bool,
-    tournament: bool,
-}
-
-impl GameParameters {
-    pub fn new(
-        size: u32,
-        initial_time: Duration,
-        increment: Duration,
-        half_komi: i32,
-        flat_count: u32,
-        cap_count: u32,
-        unrated: bool,
-        tournament: bool,
-    ) -> Result<Self, Box<dyn Error>> {
-        if size > 8
-            || size < 3
-            || initial_time.subsec_nanos() != 0
-            || increment.subsec_nanos() != 0
-            || half_komi > 8
-            || half_komi < 0
-        {
-            Err("Game parameters not supported by Playtak".into())
-        } else {
-            Ok(Self {
-                size,
-                initial_time,
-                increment,
-                half_komi,
-                flat_count,
-                cap_count,
-                unrated,
-                tournament,
-            })
-        }
-    }
-}
-
-#[derive(Debug)]
-pub enum Color {
-    Any,
-    White,
-    Black,
-}
-
-#[derive(Debug)]
-enum Request {
-    Client(String),
-    Protocol(u32),
-    Login(String, String),
-    Ping,
-    Seek(SeekParameters),
-    Play(u32, Move),
-}
-
-#[derive(Debug)]
-struct SentRequest(Request, Sender<Result<(), Box<dyn Error + Send + Sync>>>);
-
-impl Request {
-    fn send(
-        self,
-        tx: &MasterSender,
-    ) -> Result<
-        impl Future<Output = Result<(), Box<dyn Error + Send + Sync>>>,
-        Box<dyn Error + Send + Sync>,
-    > {
-        let c = channel();
-        tx.send(SentRequest(self, c.0))?;
-        Ok(async move { c.1.await? })
-    }
-}
-
-impl Display for Request {
-    fn fmt(&self, f: &mut Formatter<'_>) -> FmtResult {
-        match self {
-            Self::Client(name) => write!(f, "Client {name}"),
-            Self::Protocol(version) => write!(f, "Protocol {version}"),
-            Self::Login(name, secret) => write!(f, "Login {name} {secret}"),
-            Self::Ping => "PING".fmt(f),
-            Self::Seek(seek) => {
-                let params = &seek.params;
-                write!(
-                    f,
-                    "Seek {} {} {} {} {} {} {} {} {} ",
-                    params.size,
-                    params.initial_time.as_secs(),
-                    params.increment.as_secs(),
-                    match seek.color {
-                        Color::Any => 'A',
-                        Color::White => 'W',
-                        Color::Black => 'B',
-                    },
-                    params.half_komi,
-                    params.flat_count,
-                    params.cap_count,
-                    if params.unrated { '1' } else { '0' },
-                    if params.tournament { '1' } else { '0' },
-                )?;
-                seek.opponent.iter().try_for_each(|o| o.fmt(f))
-            }
-            Self::Play(id, m) => {
-                let write_square = |f: &mut Formatter, s: Square| {
-                    write!(
-                        f,
-                        "{}{}",
-                        (b'A' + s.column()) as char,
-                        (b'1' + s.row()) as char
-                    )
-                };
-
-                let square = m.square();
-
-                write!(f, "Game#{id} ")?;
-
-                match m.kind() {
-                    MoveKind::Place(piece) => {
-                        "P ".fmt(f)?;
-                        write_square(f, square)?;
-
-                        match piece {
-                            Piece::Flat => "",
-                            Piece::Wall => " W",
-                            Piece::Cap => " C",
-                        }
-                        .fmt(f)
-                    }
-                    MoveKind::Spread(direction, pattern) => {
-                        "M ".fmt(f)?;
-                        write_square(f, square)?;
-
-                        ' '.fmt(f)?;
-                        write_square(f, square.shift(direction, pattern.count_squares() as i8))?;
-
-                        pattern
-                            .drop_counts()
-                            .try_for_each(|count| write!(f, " {count}"))
-                    }
-                }
-            }
-        }
-    }
-}
-
-#[derive(Debug, PartialEq, Eq)]
-enum Message {
-    Ok,
-    NotOk,
-    LoggedIn(String),
-    AddSeek(Seek),
-    RemoveSeek(u32),
-    AddGame(Game),
-    RemoveGame(u32),
-    StartGame(u32),
-    SyncClocks(u32, Duration, Duration),
-    Play(u32, Move),
-    GameOver(u32, GameResult),
-    Online(u32),
-    Message(String),
-    Error(String),
-    Unknown(String),
-}
-
-impl FromStr for Message {
-    type Err = Box<dyn Error>;
-
-    fn from_str(s: &str) -> Result<Self, Self::Err> {
-        let (command, rest) = s.split_once([' ', '#', ':']).unwrap_or((s, ""));
-        let mut tokens = rest.split(' ');
-        let mut token = || tokens.next().ok_or("unexpected end of tokens");
-
-        Ok(match command {
-            "OK" => Message::Ok,
-            "NOK" => Message::NotOk,
-            "Seek" => match token()? {
-                "new" => Message::AddSeek(Seek {
-                    id: token()?.parse()?,
-                    seeker: token()?.into(),
-                    params: {
-                        let size = token()?.parse()?;
-                        let initial_time = Duration::from_secs(token()?.parse()?);
-                        let increment = Duration::from_secs(token()?.parse()?);
-                        SeekParameters {
-                            color: match token()? {
-                                "A" => Color::Any,
-                                "W" => Color::White,
-                                "B" => Color::Black,
-                                _ => Err("unknown color")?,
-                            },
-                            params: GameParameters {
-                                size,
-                                initial_time,
-                                increment,
-                                half_komi: token()?.parse()?,
-                                flat_count: token()?.parse()?,
-                                cap_count: token()?.parse()?,
-                                unrated: token()? == "1",
-                                tournament: token()? == "1",
-                            },
-                            opponent: match token()? {
-                                "" => None,
-                                name => Some(name.into()),
-                            },
-                        }
-                    },
-                }),
-                "remove" => Message::RemoveSeek(token()?.parse()?),
-                _ => Err("unexpected \"Seek\" message sub-type")?,
-            },
-            "GameList" => match token()? {
-                "Add" => Message::AddGame(Game {
-                    id: token()?.parse()?,
-                    white: token()?.into(),
-                    black: token()?.into(),
-                    params: GameParameters {
-                        size: token()?.parse()?,
-                        initial_time: Duration::from_secs(token()?.parse()?),
-                        increment: Duration::from_secs(token()?.parse()?),
-                        half_komi: token()?.parse()?,
-                        flat_count: token()?.parse()?,
-                        cap_count: token()?.parse()?,
-                        unrated: token()? == "1",
-                        tournament: token()? == "1",
-                    },
-                }),
-                "Remove" => Message::RemoveGame(token()?.parse()?),
-                _ => Err("unexpected \"GameList\" message sub-type")?,
-            },
-            "Game" => {
-                match token()? {
-                    "Start" => Message::StartGame(token()?.parse()?),
-                    id => {
-                        let id = id.parse()?;
-                        match token()? {
-                            "Timems" => Message::SyncClocks(
-                                id,
-                                Duration::from_millis(token()?.parse()?),
-                                Duration::from_millis(token()?.parse()?),
-                            ),
-                            "Over" => Message::GameOver(id, token()?.parse()?),
-                            "Abandoned." => {
-                                Message::GameOver(id, GameResult(GameResultInner::OtherDecisive))
-                            }
-                            move_type @ ("P" | "M") => {
-                                let square = token()?.to_ascii_lowercase().parse()?;
-                                Message::Play(
-                                    id,
-                                    Move::new(
-                                        square,
-                                        if move_type == "P" {
-                                            MoveKind::Place(match tokens.next() {
-                                                None => Piece::Flat,
-                                                Some("W") => Piece::Wall,
-                                                Some("C") => Piece::Cap,
-                                                _ => Err("unexpected piece")?,
-                                            })
-                                        } else {
-                                            let target_square: Square =
-                                                token()?.to_ascii_lowercase().parse()?;
-                                            let direction = match (
-                                                target_square.column().cmp(&square.column()),
-                                                target_square.row().cmp(&square.row()),
-                                            ) {
-                                                (Ordering::Less, Ordering::Equal) => Direction::Left,
-                                                (Ordering::Greater, Ordering::Equal) => {
-                                                    Direction::Right
-                                                }
-                                                (Ordering::Equal, Ordering::Less) => Direction::Down,
-                                                (Ordering::Equal, Ordering::Greater) => Direction::Up,
-                                                _ => Err("start and end squares don't form a straight line")?
-                                            };
-                                            MoveKind::Spread(
-                                                direction,
-                                                tokens.collect::<String>().parse()?,
-                                            )
-                                        },
-                                    ),
-                                )
-                            }
-                            _ => Message::Unknown(s.into()),
-                        }
-                    }
-                }
-            }
-            "Online" => Message::Online(token()?.parse()?),
-            "Welcome" => Message::LoggedIn(
-                rest.strip_suffix(|c| c == '!')
-                    .ok_or("missing exclamation mark after username")?
-                    .into(),
-            ),
-            "Welcome!" | "Login" => Message::Message(s.into()),
-            "Message" => Message::Message(rest.into()),
-            "Error" => Message::Error(rest.into()),
-            _ => Message::Unknown(s.into()),
-        })
-    }
->>>>>>> c521d1a8
 }